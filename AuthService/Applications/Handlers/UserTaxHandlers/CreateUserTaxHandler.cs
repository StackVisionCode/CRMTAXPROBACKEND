
using AuthService.Domains.Users;
using AuthService.DTOs.UserDTOs;
using AuthService.Infraestructure.Services;
using AutoMapper;
using Commands.UserCommands;
using Common;
using Infraestructure.Context;
using MediatR;
using Microsoft.EntityFrameworkCore;
using UserDTOS;

namespace Handlers.UserTaxHandlers;

public class CreateUserTaxHandler : IRequestHandler<CreateTaxUserCommands, ApiResponse<bool>>
{
    private readonly ApplicationDbContext _dbContext;
    private readonly IMapper _mapper;
    private readonly ILogger<CreateUserTaxHandler> _logger;
    private readonly IPasswordHash _passwordHash;
    public CreateUserTaxHandler(ApplicationDbContext dbContext, IMapper mapper, ILogger<CreateUserTaxHandler> logger, IPasswordHash passwordHash)
    {
        _dbContext = dbContext;
        _mapper = mapper;
        _logger = logger;
        _passwordHash = passwordHash;
    }

    public async Task<ApiResponse<bool>> Handle(CreateTaxUserCommands request, CancellationToken cancellationToken)
    {
        try
        {
<<<<<<< HEAD
           var userTax = _mapper.Map<TaxUser>(request.Usertax);
           userTax.CreatedAt = DateTime.UtcNow;
           userTax.IsActive=true;
=======
            var userExists = await Exists(request.Usertax);
            if (userExists)
            {
                _logger.LogWarning("User already exists: {Email}", request.Usertax.Email);
                return new ApiResponse<bool>(false, "User already exists", false);
            }
            
            request.Usertax.Password = _passwordHash.HashPassword(request.Usertax.Password);

            var userTax = _mapper.Map<TaxUser>(request.Usertax);
            userTax.Confirm = false;
            userTax.IsActive = true;
            userTax.CreatedAt = DateTime.UtcNow;
>>>>>>> 03170326
            await _dbContext.TaxUsers.AddAsync(userTax, cancellationToken);
            var result = await _dbContext.SaveChangesAsync(cancellationToken) > 0;
            _logger.LogInformation("User tax created successfully: {UserTax}", userTax);
            return new ApiResponse<bool>(result, result ? "User tax created successfully" : "Failed to create user tax", result);
        }
        catch (Exception ex)
        {
            _logger.LogError(ex, "Error creating user tax: {Message}", ex.Message);
            return new ApiResponse<bool>(false, ex.Message, false);
        }
    }

    private async Task<bool> Exists(NewUserDTO userDTO)
    {
        try
        {
            return await _dbContext.TaxUsers.FirstOrDefaultAsync(a => a.Email == userDTO.Email) != null;
        }
        catch (Exception ex)
        {
            _logger.LogError(ex, "Error occurred while checking if user exists.");
            throw new Exception("Error occurred while checking if user exists.");
        }
    }
}<|MERGE_RESOLUTION|>--- conflicted
+++ resolved
@@ -30,11 +30,6 @@
     {
         try
         {
-<<<<<<< HEAD
-           var userTax = _mapper.Map<TaxUser>(request.Usertax);
-           userTax.CreatedAt = DateTime.UtcNow;
-           userTax.IsActive=true;
-=======
             var userExists = await Exists(request.Usertax);
             if (userExists)
             {
@@ -48,7 +43,6 @@
             userTax.Confirm = false;
             userTax.IsActive = true;
             userTax.CreatedAt = DateTime.UtcNow;
->>>>>>> 03170326
             await _dbContext.TaxUsers.AddAsync(userTax, cancellationToken);
             var result = await _dbContext.SaveChangesAsync(cancellationToken) > 0;
             _logger.LogInformation("User tax created successfully: {UserTax}", userTax);
