--- conflicted
+++ resolved
@@ -8,18 +8,10 @@
 
     public ConnectionApp()
     {
-<<<<<<< HEAD
-        Server = Environment.GetEnvironmentVariable("DB_SERVER") ?? "";
-=======
         Server = Environment.GetEnvironmentVariable("DB_SERVER") ?? "dev001";
->>>>>>> b118ffa0
 
         User = Environment.GetEnvironmentVariable("DB_USER") ?? "";
 
-<<<<<<< HEAD
-        Password = Environment.GetEnvironmentVariable("DB_PASSWORD") ?? "";
-=======
         Password = Environment.GetEnvironmentVariable("DB_PASSWORD") ?? "Brittany040238.";
->>>>>>> b118ffa0
     }
 }