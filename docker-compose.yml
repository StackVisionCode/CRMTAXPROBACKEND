--- conflicted
+++ resolved
@@ -10,33 +10,19 @@
       - ASPNETCORE_URLS=http://0.0.0.0:80
     ports:
       - "5000:80"
-<<<<<<< HEAD
-    environment:
-      ASPNETCORE_ENVIRONMENT: Development
-   
-=======
     networks:
       - backend
->>>>>>> 4a3bb8af
 
   auth-service:
     build:
       context: .
       dockerfile: AuthService/Dockerfile
-<<<<<<< HEAD
-    ports:
-      - "5001:8080"
-    environment:
-      ASPNETCORE_ENVIRONMENT: Development   
-      ConnectionStrings__DefaultConnection: "Server=host.docker.internal,1433;Database=AuthDB;User Id=sa;Password=Brittany040238.;TrustServerCertificate=True;Encrypt=false;MultipleActiveResultSets=true"
-=======
     environment:
       RUNNING_IN_DOCKER: "true"
       ASPNETCORE_URLS: "http://0.0.0.0:8080"
       DB_SERVER: host.docker.internal,1433
       DB_USER: ccastillo
       DB_PASSWORD: "YourPassword"
->>>>>>> 4a3bb8af
     networks:
       - backend
 
@@ -44,20 +30,12 @@
     build:
       context: .
       dockerfile: CompanyService/Dockerfile
-<<<<<<< HEAD
-    ports:
-      - "5002:8080"
-    environment:
-      ASPNETCORE_ENVIRONMENT: Development
-      ConnectionStrings__DefaultConnection: "Server=host.docker.internal,1433;Database=CompanyDB;User Id=sa;Password=Brittany040238.;TrustServerCertificate=True;Encrypt=false;MultipleActiveResultSets=true"
-=======
     environment:
       RUNNING_IN_DOCKER: "true"
       ASPNETCORE_URLS: "http://0.0.0.0:8080"
       DB_SERVER: host.docker.internal,1433
       DB_USER: ccastillo
       DB_PASSWORD: "YourPassword"
->>>>>>> 4a3bb8af
     networks:
       - backend
 
@@ -65,20 +43,12 @@
     build:
       context: .
       dockerfile: CustomerService/Dockerfile
-<<<<<<< HEAD
-    ports:
-      - "5003:8080"
-    environment:
-      ASPNETCORE_ENVIRONMENT: Development
-      ConnectionStrings__DefaultConnection: "Server=host.docker.internal,1433;Database=CustomerDB;User Id=sa;Password=Brittany040238.;TrustServerCertificate=True;Encrypt=false;MultipleActiveResultSets=true"
-=======
     environment:
       RUNNING_IN_DOCKER: "true"
       ASPNETCORE_URLS: "http://0.0.0.0:8080"
       DB_SERVER: host.docker.internal,1433
       DB_USER: ccastillo
       DB_PASSWORD: "YourPassword"
->>>>>>> 4a3bb8af
     networks:
       - backend
 
@@ -86,27 +56,15 @@
     build:
       context: .
       dockerfile: SignDocuTax/Dockerfile
-<<<<<<< HEAD
-    ports:
-      - "5004:8080"
-    environment:
-      ASPNETCORE_ENVIRONMENT: Development
-      ConnectionStrings__DefaultConnection: "Server=host.docker.internal,1433;Database=SignDocuTax;User Id=sa;Password=Brittany040238.;TrustServerCertificate=True;Encrypt=false;MultipleActiveResultSets=true"
-=======
     environment:
       RUNNING_IN_DOCKER: "true"
       ASPNETCORE_URLS: "http://0.0.0.0:8080"
       DB_SERVER: host.docker.internal,1433
       DB_USER: ccastillo
       DB_PASSWORD: "YourPassword"
->>>>>>> 4a3bb8af
     networks:
       - backend
 
-<<<<<<< HEAD
- 
-
-=======
   email-service:
     build:
       context: .
@@ -119,7 +77,6 @@
       DB_PASSWORD: "YourPassword"
     networks:
       - backend
->>>>>>> 4a3bb8af
 
 networks:
   backend:
