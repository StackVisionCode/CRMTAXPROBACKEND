--- conflicted
+++ resolved
@@ -45,14 +45,7 @@
       ASPNETCORE_ENVIRONMENT: Development
       ConnectionStrings__DefaultConnection: "Server=host.docker.internal,1433;Database=SignDocuTax;User Id=jp;Password=Jp1212@11;TrustServerCertificate=True;Encrypt=false;MultipleActiveResultSets=true"
     networks:
-<<<<<<< HEAD
-      - crmtaxpro-network
-    command: >
-      sh -c "dotnet ef database update --project SignDocuTax/SignDocuTax.csproj --startup-project SignDocuTax/SignDocuTax.csproj && dotnet SignDocuTax.dll"        
-   
-=======
       - crmtaxpro-network      
->>>>>>> 203c8833
 
 networks:
   crmtaxpro-network:
