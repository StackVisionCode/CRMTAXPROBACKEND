services:
<<<<<<< HEAD
=======
  # --- SQL Server 2022 -------------------------------------------------------
  # 10.128.3.20:
  #   image: mcr.microsoft.com/mssql/server:2022-latest
  #   container_name: 10.128.3.20
  #   ports:
  #     - "1433:1433"
  #   environment:
  #     ACCEPT_EULA: "Y"
  #     SA_PASSWORD: "Brittany040238."
  #     MSSQL_PID: "Developer"
  #     MSSQL_MEMORY_LIMIT_MB: "2048"
  #     MSSQL_TCP_PORT: "1433"
  #   networks: [backend]
  #   volumes:
  #     - 10.128.3.20_data:/var/opt/mssql
  #   healthcheck:
  #     test: ["CMD-SHELL", "/opt/mssql-tools18/bin/sqlcmd -S localhost -U sa -P 'Brittany040238.' -C -Q 'SELECT 1' || exit 1"]
  #     interval: 30s
  #     timeout: 10s
  #     retries: 10
  #     start_period: 60s
  #   restart: unless-stopped
  #   deploy:
  #     resources:
  #       limits:
  #         memory: 2G
  #       reservations:
  #         memory: 1G
>>>>>>> c3aa376a

  # --- RabbitMQ --------------------------------------------------------------
  rabbitmq:
    image: rabbitmq:3-management
    container_name: rabbitmq
    ports:
      - "5672:5672"
      - "15672:15672"
    environment:
      RABBITMQ_DEFAULT_USER: guest
      RABBITMQ_DEFAULT_PASS: guest
    networks: [backend]
    healthcheck:
      test: ["CMD", "rabbitmq-diagnostics", "-q", "ping"]
      interval: 30s
      timeout: 30s
      retries: 3
      start_period: 60s
    restart: unless-stopped
    volumes:
      - rabbitmq_data:/var/lib/rabbitmq

  # --- Reddis --------------------------------------------------------------
  redis:
    image: redis:7-alpine
    container_name: redis
    command: [
      "redis-server",
      "--requirepass", "Brittany040238.",
      "--appendonly", "yes",
      "--appendfsync", "everysec",
      "--maxmemory", "2048mb",
      "--maxmemory-policy", "allkeys-lru",
      "--tcp-keepalive", "60",
      "--timeout", "300",
      "--save", "900", "1",
      "--save", "300", "10", 
      "--save", "60", "10000",
      "--rdbcompression", "yes",
      "--rdbchecksum", "yes"
    ]
    ports:
      - "6379:6379"
    volumes:
      - redisdata:/data 
    networks: [backend]
    healthcheck:
      test: ["CMD", "redis-cli", "-a", "Brittany040238.", "ping"]
      interval: 10s
      timeout: 5s
      retries: 5
      start_period: 30s
    restart: unless-stopped
    deploy:
      resources:
        limits:
          memory: 512M
        reservations:
          memory: 256M

  # --- RedisInsight (Oficial) ------------------------------------------
  redisinsight:
    image: redislabs/redisinsight:1.14.0
    container_name: redisinsight
    ports:
      - "8081:8001"
    volumes:
      - redisinsight_data:/db
    depends_on:
      redis:
        condition: service_healthy
    networks: [backend]
    restart: unless-stopped

  # --- API Gateway -----------------------------------------------------------
  apigateway:
    image: ${REGISTRY_PREFIX}-apigateway:${TAG}
    environment:
      RUNNING_IN_DOCKER: "true"
      ASPNETCORE_ENVIRONMENT: Production
      ASPNETCORE_URLS: http://0.0.0.0:80
      HybridCache__Redis__ConnectionString: "redis:6379"
      HybridCache__Redis__KeyPrefix: "gateway"
      HybridCache__Redis__Database: "0"
    ports:
      - "80:80"
    depends_on:
      rabbitmq:
        condition: service_healthy
      redis:
        condition: service_healthy
    networks: [backend]
    healthcheck:
      test: ["CMD-SHELL", "curl -f http://localhost/health || exit 1"]
      interval: 30s
      timeout: 10s
      retries: 3
      start_period: 30s
    restart: unless-stopped
    deploy:
      resources:
        limits:
          memory: 512M
        reservations:
          memory: 256M

  # --- Auth Service ----------------------------------------------------------
  auth-service:
    image: ${REGISTRY_PREFIX}-auth-service:${TAG}
    environment:
      RUNNING_IN_DOCKER: "true"
      ASPNETCORE_URLS: http://0.0.0.0:8080
      DB_SERVER: 10.128.3.20
      DB_USER: sa
      DB_PASSWORD: "Brittany040238."
      RabbitMQ__HostName: rabbitmq
      RabbitMQ__UserName: guest
      RabbitMQ__Password: guest
      HybridCache__Redis__ConnectionString: "redis:6379"
      HybridCache__Redis__KeyPrefix: "auth"
      HybridCache__Redis__Database: "1"
    depends_on:
      rabbitmq:
        condition: service_healthy     
      redis:
        condition: service_healthy
    networks: [backend]
    healthcheck:
      test: ["CMD", "curl", "-f", "http://localhost:8080/health"]
      interval: 30s
      timeout: 10s
      retries: 3
      start_period: 30s
    restart: unless-stopped
    deploy:
      resources:
        limits:
          memory: 768M
        reservations:
          memory: 512M


  # ---SMS Service ---------------------------------------------------------
  sms-service:
    image: ${REGISTRY_PREFIX}-sms-service:${TAG}
    environment:
      RUNNING_IN_DOCKER: "true"
      ASPNETCORE_URLS: http://0.0.0.0:8080
      DB_SERVER: 10.128.3.20
      DB_USER: sa
      DB_PASSWORD: "Brittany040238."  
    networks: [backend]
  

  # --- Calendar Service ------------------------------------------------------
  calendar-service:
    image: ${REGISTRY_PREFIX}-calendar-service:${TAG}
    environment:
      RUNNING_IN_DOCKER: "true"
      ASPNETCORE_URLS: http://0.0.0.0:8080
      DB_SERVER: 10.128.3.20
      DB_USER: sa
      DB_PASSWORD: "Brittany040238."    
    networks: [backend]

  #--reminder service
  reminder-service:
    image: ${REGISTRY_PREFIX}-reminder-service:${TAG}
    environment:
      RUNNING_IN_DOCKER: "true"
      ASPNETCORE_URLS: http://0.0.0.0:8080
      DB_SERVER: 10.128.3.20
      DB_USER: sa
      DB_PASSWORD: "Brittany040238."    
    networks: [backend]

  # --- Customer Service ------------------------------------------------------
  customer-service:
    image: ${REGISTRY_PREFIX}-customer-service:${TAG}
    environment:
      RUNNING_IN_DOCKER: "true"
      ASPNETCORE_URLS: http://0.0.0.0:8080
      DB_SERVER: 10.128.3.20
      DB_USER: sa
      DB_PASSWORD: "Brittany040238."
      RabbitMQ__HostName: rabbitmq
      RabbitMQ__UserName: guest
      RabbitMQ__Password: guest
      HybridCache__Redis__ConnectionString: "redis:6379"
      HybridCache__Redis__KeyPrefix: "customer"
      HybridCache__Redis__Database: "5"
    depends_on:
      rabbitmq:
        condition: service_healthy
      redis:
        condition: service_healthy
    networks: [backend]
    healthcheck:
      test: ["CMD", "curl", "-f", "http://localhost:8080/health"]
      interval: 30s
      timeout: 10s
      retries: 3
      start_period: 30s
    restart: unless-stopped

  # --- Email Service ---------------------------------------------------------
  email-service:
    image: ${REGISTRY_PREFIX}-email-service:${TAG}
    environment:
      RUNNING_IN_DOCKER: "true"
      ASPNETCORE_URLS: http://0.0.0.0:8080
      DB_SERVER: 10.128.3.20
      DB_USER: sa
      DB_PASSWORD: "Brittany040238."
      RabbitMQ__HostName: rabbitmq
      RabbitMQ__UserName: guest
      RabbitMQ__Password: guest
      HybridCache__Redis__ConnectionString: "redis:6379"
      HybridCache__Redis__KeyPrefix: "email"
      HybridCache__Redis__Database: "6"
    depends_on:
      rabbitmq:
        condition: service_healthy
          
      redis:
        condition: service_healthy
    networks: [backend]
    healthcheck:
      test: ["CMD", "curl", "-f", "http://localhost:8080/health"]
      interval: 30s
      timeout: 10s
      retries: 3
      start_period: 30s
    restart: unless-stopped

  # --- Auth Service ----------------------------------------------------------
  signature-service:
    image: ${REGISTRY_PREFIX}-signature-service:${TAG}
    environment:
      RUNNING_IN_DOCKER: "true"
      ASPNETCORE_URLS: http://0.0.0.0:8080
      DB_SERVER: 10.128.3.20
      DB_USER: sa
      DB_PASSWORD: "Brittany040238."
      RabbitMQ__HostName: rabbitmq
      RabbitMQ__UserName: guest
      RabbitMQ__Password: guest
      HybridCache__Redis__ConnectionString: "redis:6379"
      HybridCache__Redis__KeyPrefix: "signature"
      HybridCache__Redis__Database: "9"
    depends_on: [rabbitmq]
    networks: [backend]
    healthcheck:
      test: ["CMD", "curl", "-f", "http://localhost:8080/health"]
      interval: 30s
      timeout: 10s
      retries: 3
      start_period: 30s
    restart: unless-stopped

  # ---SMS Service ---------------------------------------------------------

  subscription-service:
    image: ${REGISTRY_PREFIX}-subscription-service:${TAG}
    environment:
      RUNNING_IN_DOCKER: "true"
      ASPNETCORE_URLS: http://0.0.0.0:8080
      DB_SERVER: 10.128.3.20
      DB_USER: sa
      DB_PASSWORD: "Brittany040238."  
    networks: [backend]

  # ---SMS Service ---------------------------------------------------------

  landing-service:
    image: ${REGISTRY_PREFIX}-landing-service:${TAG}
    environment:
      RUNNING_IN_DOCKER: "true"
      ASPNETCORE_URLS: http://0.0.0.0:8080
      DB_SERVER: 10.128.3.20
      DB_USER: sa
      DB_PASSWORD: "Brittany040238."  
      HybridCache__Redis__ConnectionString: "redis:6379"
      HybridCache__Redis__KeyPrefix: "landing"
      HybridCache__Redis__Database: "10"
    depends_on: 
      redis:
        condition: service_healthy
    networks: [backend]
    healthcheck:
      test: ["CMD", "curl", "-f", "http://localhost:8080/health"]
      interval: 30s
      timeout: 10s
      retries: 3
      start_period: 30s
    restart: unless-stopped

  # --- Migrators (Usan imágenes dedicadas) -----------------------------------
  auth-migrator:
    image: ${REGISTRY_PREFIX}-auth-migrator:${TAG}
  
    environment:
      DB_SERVER: 10.128.3.20
      DB_USER: sa
      DB_PASSWORD: "Brittany040238."
    networks: [backend]

  customer-migrator:
    image: ${REGISTRY_PREFIX}-customer-migrator:${TAG}
    environment:
      DB_SERVER: 10.128.3.20
      DB_USER: sa
      DB_PASSWORD: "Brittany040238."
    networks: [backend]

  calendar-migrator:
    image: ${REGISTRY_PREFIX}-calendar-migrator:${TAG}

    environment:
      DB_SERVER: 10.128.3.20
      DB_USER: sa
      DB_PASSWORD: "Brittany040238."
    networks: [backend]

  email-migrator:
    image: ${REGISTRY_PREFIX}-email-migrator:${TAG}
    environment:
      DB_SERVER: 10.128.3.20
      DB_USER: sa
      DB_PASSWORD: "Brittany040238."
    networks: [backend]

  signature-migrator:
    image: ${REGISTRY_PREFIX}-signature-migrator:${TAG}
      
    environment:
      DB_SERVER: 10.128.3.20
      DB_USER: sa
      DB_PASSWORD: "Brittany040238."
    networks: [backend]
      
  reminder-migrator:
    image: ${REGISTRY_PREFIX}-reminder-migrator:${TAG}
      
    environment:
      DB_SERVER: 10.128.3.20
      DB_USER: sa
      DB_PASSWORD: "Brittany040238."
    networks: [backend]

  sms-migrator:
    image: ${REGISTRY_PREFIX}-sms-migrator:${TAG} 
    environment:
      DB_SERVER: 10.128.3.20
      DB_USER: sa
      DB_PASSWORD: "Brittany040238."
    networks: [backend]

  subscription-migrator:
    image: ${REGISTRY_PREFIX}-subscription-migrator:${TAG} 
    environment:
      DB_SERVER: 10.128.3.20
      DB_USER: sa
      DB_PASSWORD: "Brittany040238."
    networks: [backend]

  landing-migrator:
    image: ${REGISTRY_PREFIX}-landing-migrator:${TAG} 
    environment:
      DB_SERVER: 10.128.3.20
      DB_USER: sa
      DB_PASSWORD: "Brittany040238."
    networks: [backend]

# ────────────────────  volúmenes  ─────────────────────────
volumes:
  redisdata:
  redisinsight_data:
  rabbitmq_data:

networks:
  backend:
    driver: bridge<|MERGE_RESOLUTION|>--- conflicted
+++ resolved
@@ -1,6 +1,4 @@
 services:
-<<<<<<< HEAD
-=======
   # --- SQL Server 2022 -------------------------------------------------------
   # 10.128.3.20:
   #   image: mcr.microsoft.com/mssql/server:2022-latest
@@ -29,7 +27,6 @@
   #         memory: 2G
   #       reservations:
   #         memory: 1G
->>>>>>> c3aa376a
 
   # --- RabbitMQ --------------------------------------------------------------
   rabbitmq:
