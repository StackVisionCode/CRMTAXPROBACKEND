--- conflicted
+++ resolved
@@ -22,23 +22,10 @@
     "VirtualHost": "/",
     "RetryCount": 3,
     "ExchangeName": "EventBusExchange",
-<<<<<<< HEAD
-    "RetryCount": 5
-  },
-  "Smtp": {
-    "Host": "smtp.gmail.com",
-    "Port": "587",
-    "EnableSsl": "true",
-    "User": "taxpronoreplys@gmail.com",
-    "Password": "bjvcrecoswyfsbef",
-    "FromAddress": "taxpronoreplys@gmail.com",
-    "FromName": "Notificaciones del Sistema"
-=======
     "RequestedHeartbeat": 60,
     "NetworkRecoveryInterval": 5,
     "AutomaticRecoveryEnabled": true,
     "TopologyRecoveryEnabled": true,
     "RequestedConnectionTimeout": 30000
->>>>>>> 4e7074b6
   }
 }